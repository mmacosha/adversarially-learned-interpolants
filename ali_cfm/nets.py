import random

import torch
import torch.nn as nn
from numpy.matlib import randn
from torch.func import jacrev, vmap

from .land_metric import compute_time_dependent_metric


class MLP(torch.nn.Module):
    def __init__(self, dim, out_dim=None, w=64, time_varying=False):
        super().__init__()
        self.time_varying = time_varying
        if out_dim is None:
            out_dim = dim

        self.net = torch.nn.Sequential(
            torch.nn.Linear(dim + (1 if time_varying else 0), w), torch.nn.SELU(),
            torch.nn.Linear(w, w), torch.nn.SELU(),
            torch.nn.Linear(w, w), torch.nn.SELU(),
            torch.nn.Linear(w, out_dim),
        )

    def forward(self, x):
        return self.net(x)


class Discriminator(torch.nn.Module):
    def __init__(self, in_dim, w=64, apply_sigmoid: bool = True):
        super().__init__()
        self.apply_sigmoid = apply_sigmoid
        self.net = torch.nn.Sequential(
            nn.Linear(in_dim, w), nn.ELU(),
            nn.Linear(w, w), nn.ELU(),
            nn.Linear(w, 1), nn.Sigmoid() if apply_sigmoid else nn.Identity()
        )

    def forward(self, x):
        return self.net(x)


def get_marginals(xts):
    xs, ts = [], []
    
    for t_, x_ in xts.items():
        ts.append(t_ * torch.ones(x_.size(0), 1, device=x_.device))
        xs.append(x_)
    
    xs = torch.cat(xs, dim=0)
    ts = torch.cat(ts, dim=0)

    # print(xs.shape, ts.shape)
    # assert 0

    return xs, ts


class TrainableInterpolant(nn.Module):
    def __init__(self, dim, h_dim, t_smooth=0.01, time_varying=False, regulariser='linear'):
        super().__init__()
        self.time_varying = time_varying
        self.t_smooth = t_smooth
        self.interpolant_net = nn.Sequential(
            nn.Linear(2 * dim + 1, h_dim), nn.ELU(),
            nn.Linear(h_dim, h_dim), nn.ELU(),
            nn.Linear(h_dim, dim)
        )
        self.regularizer = regulariser

    def forward(self, x0, x1, t, training=True):
        t = t[..., None] if t.ndim == 1 else t

        xt = self.linear_interpolant(x0, x1, t)
        if training:
            t_input = t + torch.randn_like(t) * self.t_smooth if self.t_smooth > 0 else t
        else:
            t_input = t
        input_ = torch.cat([x0, x1, t_input], dim=-1) 
        
        correction = self.interpolant_net(input_)
        return xt + t * (1 - t) * correction

    @staticmethod
    def linear_interpolant(x0, x1, t):
        t = t[..., None] if t.ndim == 1 else t
        return t * x1 + (1 - t) * x0

<<<<<<< HEAD
    def compute_length_reg_term(
            self, xts, 
            metric='l2', land_gamma=0.2, land_t_gamma=0.2,
            num_t_steps=10, h=0.001
        ):
=======
    def get_reg_term(self, x0, x1, t, xt_fake, xt):
        if self.regularizer == 'length':
            return self.compute_length_reg_term(x0, x1)
        elif self.regularizer == 'piecewise':
            return self.compute_piecewise_reg_term(x0, x1, xt, t)
        elif self.regularizer == 'regression':
            return self.compute_regression_term(xt_fake, xt)
        elif self.regularizer == 'linear':
            return self.compute_linear_reg_term(x0, x1, t, xt_fake)
        else:
            raise ValueError(f"Unknown regularizer type: {self.regularizer}")

    def compute_length_reg_term(self, x0, x1, num_t_steps=10, h=0.001):
>>>>>>> 1f4560dc
        def _interpolant(x0, x1, t):
            xt = self.linear_interpolant(x0, x1, t)
            input_ = torch.cat([x0, x1, t], dim=-1) 
            correction = self.interpolant_net(input_)
            return xt + t * (1 - t) * correction

        def estimate_second_derivative(x0, x1, t, h=0.001):
            t_p_h, t_m_h = t + h, t - h
            second_derivative = (
                _interpolant(x0, x1, t_p_h) + _interpolant(x0, x1, t_m_h) - \
                2 * _interpolant(x0, x1, t)
            ) / h**2
            return second_derivative

        x0, x1 = xts.get(0), xts.get(1)
        integral = 0.0
        for t in torch.arange(0, num_t_steps):
            t = torch.ones(x0.shape[0], 1, device=x0.device) * t / num_t_steps
            t += torch.rand_like(t)
            second_derivative = estimate_second_derivative(x0, x1, t, h)
<<<<<<< HEAD
            
            if metric == 'l2':
                integral += second_derivative.pow(2).sum(-1)
            
            elif metric == 'land':
                x_t = _interpolant(x0, x1, t)
                xs, ts = get_marginals(xts)
                G = compute_time_dependent_metric(
                    x_t, t, xs, ts,
                    gamma=land_gamma, 
                    t_gamma=land_t_gamma,
                    normalize_t=False,
                )
                integral += ((second_derivative**2) * G).sum(dim=-1)

            elif metric == 'land_norm':
                x_t = _interpolant(x0, x1, t)
                xs, ts = get_marginals(xts)
                G = compute_time_dependent_metric(
                    x_t, t, xs, ts,
                    gamma=land_gamma, 
                    t_gamma=land_t_gamma,
                    normalize_t=True,
                )
                integral += ((second_derivative**2) * G).sum(dim=-1)
            
            else:
                raise ValueError(f"Unknown metric {metric}")
        
        return integral.mean()

    def compute_piecewise_reg_term(
            self, xts, t1, t2, 
            metric='l2', land_gamma=0.2, land_t_gamma=0.2,
        ):
        x0, x1 = xts.get(0), xts.get(1)
        xt1, xt2 = xts.get(t1), xts.get(t2)
        t = t1 + torch.rand(x0.size(0), 1, device=x0.device) * (t2 - t1)
        
        xt_linear = xt1 * t + xt2 * (1 - t)
        
=======
            integral += second_derivative.pow(2).sum(-1)
        return integral.mean()

    def compute_piecewise_reg_term(self, x0, x1, xt, t_exact):
        t = t_exact + torch.randn_like(t_exact)
        t_left = t[t < t_exact]
        t_right = t[t >= t_exact]

        x0_ = x0[torch.randperm(x0.shape[0])[:t_left.shape[0]]]
        x1_ = x1[torch.randperm(x1.shape[0])[:t_right.shape[0]]]
        # x0 = x0[torch.randint(0, x0.shape[0], size=(t_left.shape[0],))]
        # x1 = x1[torch.randint(0, x1.shape[0], size=(t_right.shape[0],))]

        xt_linear = torch.zeros_like(xt)
        xt_linear[(t < t_exact).squeeze()] = ((t_exact[t < t_exact] - t_left).unsqueeze(-1) * x0_ + t_left.unsqueeze(-1) * xt[(t < t_exact).squeeze()]) / (t_exact[t < t_exact].unsqueeze(-1))
        xt_linear[(t >= t_exact).squeeze()] = ((1 - t_right).unsqueeze(-1) * xt[(t >= t_exact).squeeze()] + t_right.unsqueeze(-1) * x1_) / (1 - t_exact[t >= t_exact].unsqueeze(-1))

>>>>>>> 1f4560dc
        t = t[..., None] if t.ndim == 1 else t
        xt = self.linear_interpolant(x0, x1, t)
        input_ = torch.cat([x0, x1, t], dim=-1) 
        correction = self.interpolant_net(input_)
        xt_interpolant = xt + t * (1 - t) * correction
        diff = xt_linear - xt_interpolant

        if metric == 'l2':
            ret_term = (diff).pow(2).mean()
        
        elif metric == 'land':
            xs, ts = get_marginals(xts)
            G = compute_time_dependent_metric(
                xt_linear, t, xs, ts, 
                gamma=land_gamma, 
                t_gamma=land_t_gamma,
                normalize_t=False,
            )
            ret_term = ((diff)**2 * G).mean()
        
        elif metric == 'land_norm':
            xs, ts = get_marginals(xts)
            G = compute_time_dependent_metric(
                xt_linear, t, xs, ts, 
                gamma=land_gamma, 
                t_gamma=land_t_gamma,
                normalize_t=True,
            )
            ret_term = ((diff)**2 * G).mean()
        
        else:
            raise ValueError(f"Unknown metric {metric}")

<<<<<<< HEAD
        return ret_term

    def compute_linear_reg_term(
            self, xt_pred, xts, t, 
            metric='l2', land_gamma=0.2, land_t_gamma=0.2,
        ):
        x0, x1 = xts.get(0), xts.get(1)
        correction = xt_pred - self.linear_interpolant(x0, x1, t)

        if metric == 'l2':
            reg_term = correction.reshape(correction.size(0), -1).pow(2).sum(-1)
        
        elif metric == 'land':
            xs, ts = get_marginals(xts)
            G = compute_time_dependent_metric(
                xt_pred, t, xs, ts, 
                gamma=land_gamma, 
                t_gamma=land_t_gamma,
                normalize_t=False,
            )

        elif metric == 'land_norm':
            xs, ts = get_marginals(xts)

            G = compute_time_dependent_metric(
                xt_pred, t, xs, ts, 
                gamma=land_gamma, 
                t_gamma=land_t_gamma,
                normalize_t=True,
            )

            assert correction.size(1) == G.size(1)
            reg_term = torch.sqrt(((correction**2) * G).sum(dim=-1))
=======
    def compute_regression_term(self, x_hat, xt):
        return (x_hat - xt).pow(2).mean()
        # return torch.abs(x_hat - xt).mean()  # no theoretical uniqueness guarantees
>>>>>>> 1f4560dc

        else:
            raise ValueError(f"Unknown metric {metric}")

        return reg_term.mean()

    def dI_dt(self, x0, x1, t):
        t = t[..., None] if t.ndim == 1 else t

        def _interpolnet(x0i, x1i, ti):
            input_ = torch.cat([x0i, x1i, ti], dim=0).unsqueeze(0)
            out = self.interpolant_net(input_)
            return out, out

        (corr_jac, corr_output) = vmap(
            jacrev(_interpolnet, argnums=2, has_aux=True))(x0, x1, t)
        return (
            (x1 - x0) + (1 - 2 * t) * corr_output.squeeze() + 
            t * (1 - t) * corr_jac.squeeze()
        )


class TrainableInterpolantST(TrainableInterpolant):
    def __init__(self, dim, h_dim, t_smooth=0.01, time_varying=False, regulariser='linear'):
        super().__init__(dim=dim, h_dim=h_dim, t_smooth=t_smooth, time_varying=time_varying, regulariser=regulariser)
        # self.interpolant_net = RotationGenerator(dim=dim)
        self.interpolant_net = nn.Sequential(
            nn.Linear(2 * dim + 1, h_dim), nn.ELU(),
            nn.Linear(h_dim, h_dim), nn.ELU(),
            nn.Linear(h_dim, h_dim), nn.ELU(),
            nn.Linear(h_dim, dim), nn.Sigmoid()
        )


# Horrible MNIST things below this line

class DiscriminatorMNIST(torch.nn.Module):
    def __init__(self, in_dim, w=64, apply_sigmoid: bool = True):
        super().__init__()
        self.apply_sigmoid = apply_sigmoid
        self.net = torch.nn.Sequential(
            nn.Linear(in_dim - 1 + 64, 512), nn.LeakyReLU(),
            nn.Linear(512, 256), nn.LeakyReLU(),
            nn.Linear(256, 1), nn.Sigmoid() if apply_sigmoid else nn.Identity()
        )
        self.t_emb = TimeEmbedding(n_frequencies=6, out_dim=64)

    def forward(self, x):
        t = x[..., -1:]
        t_emb = self.t_emb(t) * torch.pi  # (B, 64)
        x = torch.cat([x[..., :-1], t_emb], dim=-1)
        return self.net(x)


class TrainableInterpolantMNIST(TrainableInterpolant):
    def __init__(self, dim, h_dim, t_smooth=0.01, time_varying=False, regulariser='linear'):
        super().__init__(dim=dim, h_dim=h_dim, t_smooth=t_smooth, time_varying=time_varying, regulariser=regulariser)
        # self.interpolant_net = RotationGenerator(dim=dim)
        self.interpolant_net = RotationGenerator(dim=dim, latent_dim=64, hidden=1024)

    def compute_linear_reg_term(self, x0, x1, t, xt):
        correction = xt - x0
        batch_size = correction.shape[0]
        if correction.ndim == 1:
            reg_term = correction.pow(2)
        else:
            reg_term = correction.reshape(batch_size, -1).pow(2).sum(-1)
        return reg_term.mean()

    def compute_length_reg_term(self, x0, x1, num_t_steps=1, h=0.001):
        def _interpolant(x, t):
            xt = self.linear_interpolant(x, x, t)
            input_ = torch.cat([x, t], dim=-1)
            correction = self.interpolant_net(input_)
            return xt + t * (1 - t) * correction

        def estimate_second_derivative(x, t, h=0.001):
            t_p_h, t_m_h = t + h, t - h
            second_derivative = (
                _interpolant(x, t_p_h) + _interpolant(x, t_m_h) - \
                2 * _interpolant(x, t)
            ) / h**2
            return second_derivative

        x = x0
        integral = 0.0
        for t in torch.linspace(0, 1, num_t_steps):
            t = torch.ones(x0.shape[0], 1, device=x0.device) * t
            second_derivative = estimate_second_derivative(x, t, h)
            integral += second_derivative.pow(2).sum(-1)
        return integral.mean()

    def forward(self, x0, x1, t, training=True):
        """
        x0,x1: (B,dim), t: (B,) or (B,1)
        Returns: (B,dim)
        """
        if t.ndim == 1:
            t = t[:, None]  # (B,1)

        x = x0

        xt = self.linear_interpolant(x, x, t)

        # x = torch.randn_like(x)

        if training and self.t_smooth > 0:
            t_input = t + torch.randn_like(t) * self.t_smooth
            t_input = t_input.clamp(0, 1)
        else:
            t_input = t

        input_ = torch.cat([x, t_input], dim=-1)

        correction = self.interpolant_net(input_)

        return xt + (t * (1 - t)) * correction
        # return correction

    def dI_dt(self, x0, x1, t):
        t = t[..., None] if t.ndim == 1 else t

        def _interpolnet(x0i, ti):
            input_ = torch.cat([x0i, ti], dim=0).unsqueeze(0)
            out = self.interpolant_net(input_, didt=True)
            return out, out

        (corr_jac, corr_output) = vmap(
            jacrev(_interpolnet, argnums=1, has_aux=True))(x0, t)
        return (
            (1 - 2 * t) * 1e-5 / ((t * (1 - t) + 1e-5) ** 2) * (corr_output.squeeze() - x0) +
                t * (1 - t) / (t * (1 - t) + 1e-5) * corr_jac.squeeze()
        )


class RotationGenerator(nn.Module):
    def __init__(self, dim, latent_dim=64, hidden=1024):
        super().__init__()

        # Encode input digit (x0, flattened 784)
        self.mlp = nn.Sequential(
            nn.Linear(dim + latent_dim, hidden), nn.ReLU(),
            nn.Linear(hidden, hidden), nn.ReLU(),
            nn.Linear(hidden, hidden), nn.ReLU(),
            nn.Linear(hidden, hidden), nn.ReLU(),
            nn.Linear(hidden, hidden), nn.ReLU(),
            nn.Linear(hidden, hidden), nn.ReLU(),
            nn.Linear(hidden, dim), nn.Tanh(),
        )
        self.t_embed = TimeEmbedding(n_frequencies=6, out_dim=latent_dim)

    def forward(self, input_, didt=False):
        """
        x0: (B,784) flattened MNIST image
        theta: (B,1) rotation angle (in radians or normalized [0,1])
        """
        x, t = input_[..., :-1], input_[..., -1:]
        theta = self.t_embed(t) * torch.pi

        z = torch.cat([x, theta], dim=-1)
        out = self.mlp(z)  # (B,2 * 784)
        if didt:
            return out
        else:
            return (out - x) / (t * (1 - t) + 1e-5)


class RotationCFM(nn.Module):
    def __init__(self, dim, latent_dim=64, hidden=1024):
        super().__init__()

        # Encode input digit (x0, flattened 784)
        self.mlp = nn.Sequential(
            nn.Linear(dim + latent_dim, hidden), nn.ReLU(),
            nn.Linear(hidden, hidden), nn.ReLU(),
            nn.Linear(hidden, hidden), nn.ReLU(),
            nn.Linear(hidden, dim),
        )
        self.t_embed = TimeEmbedding(n_frequencies=6, out_dim=latent_dim)

    def forward(self, input_):
        """
        x0: (B,784) flattened MNIST image
        theta: (B,1) rotation angle (in radians or normalized [0,1])
        """
        x, t = input_[..., :-1], input_[..., -1:]
        theta = self.t_embed(t) * torch.pi

        z = torch.cat([x, theta], dim=-1)
        out = self.mlp(z)  # (B,2 * 784)
        return out



class ConvBlock(nn.Module):
    def __init__(self, in_ch, out_ch):
        super().__init__()
        self.conv = nn.Sequential(
            nn.Conv2d(in_ch, out_ch, 3, padding=1),
            nn.GroupNorm(8, out_ch),
            nn.SiLU(),
            nn.Conv2d(out_ch, out_ch, 3, padding=1),
            nn.GroupNorm(8, out_ch),
            nn.SiLU(),
        )

    def forward(self, x):
        return self.conv(x)

class CorrectionUNet(nn.Module):
    def __init__(self, in_ch=2, base=32, interpolant=False):
        super().__init__()
        self.interpolant = interpolant

        self.enc1 = ConvBlock(in_ch, base)
        self.enc2 = ConvBlock(base, base*2)
        self.down = nn.MaxPool2d(2)

        self.mid  = ConvBlock(base*2, base*4)

        self.up   = nn.Upsample(scale_factor=2, mode='nearest')
        self.dec2 = ConvBlock(base*4 + base*2, base*2)
        self.dec1 = ConvBlock(base*2 + base, base)

        self.out = nn.Conv2d(base, 1, 1)

        self.t_embed = TimeEmbedding(n_frequencies=6, out_dim=256)

    def forward(self, input_):
        if self.interpolant == True:
            dim = (input_.shape[-1] - 1) // 2
            xt, _, t = input_[..., :dim], input_[..., dim:2 * dim], input_[..., -1:]
        else:
            xt, t = input_[..., :-1], input_[..., -1:]
        xt = xt.view(xt.shape[0], 1, int(xt.shape[1] ** 0.5), int(xt.shape[1] ** 0.5))
        B, _, H, W = xt.shape
        # theta = self.theta_net(t) * torch.pi
        theta = self.t_embed(t) * torch.pi  # (B, 256)
        theta_channel = theta.view(B, 1, H, W)# .expand(B, 1, H, W)
        inp = torch.cat([xt, theta_channel], dim=1)  # (B,2,H,W)
        # inp = xt

        e1 = self.enc1(inp)         # (B, base, H, W)
        x  = self.down(e1)
        e2 = self.enc2(x)           # (B, 2*base, H/2, W/2)
        x  = self.down(e2)

        # theta_channel = theta.view(B, 1, 1, 1).expand(B, 1, x.shape[-2], x.shape[-1])
        # x = torch.cat([x, theta_channel], dim=1)

        x  = self.mid(x)            # (B, 4*base, H/4, W/4)

        x  = self.up(x)             # (B, 4*base, H/2, W/2)
        x  = torch.cat([x, e2], dim=1)  # (B, 6*base, H/2, W/2)
        x  = self.dec2(x)           # (B, 2*base, H/2, W/2)

        x  = self.up(x)             # (B, 2*base, H, W)
        x  = torch.cat([x, e1], dim=1)  # (B, 3*base, H, W)
        x  = self.dec1(x)           # (B, base, H, W)

        return self.out(x).view(B, -1)  # (B, H*W)



class TimeEmbedding(nn.Module):
    def __init__(self, n_frequencies=6, out_dim=64):
        super().__init__()
        self.nf = n_frequencies
        self.proj = nn.Sequential(
            nn.Linear(2 * n_frequencies, out_dim),
            nn.SiLU(),
            nn.Linear(out_dim, out_dim)
        )

    def forward(self, t):  # t: (B, 1)
        # Build [sin(2^k pi t), cos(2^k pi t)]
        device = t.device
        k = torch.arange(self.nf, device=device, dtype=t.dtype)
        phases = (2.0 ** k)[None, :] * torch.pi * t  # (B, nf)
        emb = torch.cat([torch.sin(phases), torch.cos(phases)], dim=-1)  # (B, 2*nf)
        return self.proj(emb)  # (B, out_dim)


class FiLM(nn.Module):
    def __init__(self, emb_dim, n_channels):
        super().__init__()
        self.to_scale = nn.Linear(emb_dim, n_channels)
        self.to_shift = nn.Linear(emb_dim, n_channels)

    def forward(self, x, emb):  # x: (B, C, H, W), emb: (B, E)
        s = self.to_scale(emb).unsqueeze(-1).unsqueeze(-1)
        b = self.to_shift(emb).unsqueeze(-1).unsqueeze(-1)
        return x * (1 + s) + b

class UNetCFM(nn.Module):
    def __init__(self, in_ch=1, base=32, t_emb_dim=64):
        super().__init__()
        self.t_embed = TimeEmbedding(n_frequencies=6, out_dim=t_emb_dim)

        self.enc1 = ConvBlock(in_ch, base)
        self.film1 = FiLM(t_emb_dim, base)
        self.enc2 = ConvBlock(base, base*2)
        self.film2 = FiLM(t_emb_dim, base*2)
        self.down = nn.MaxPool2d(2)

        self.mid  = ConvBlock(base*2, base*4)
        self.filmM = FiLM(t_emb_dim, base*4)

        self.up   = nn.Upsample(scale_factor=2, mode='nearest')
        self.dec2 = ConvBlock(base*4 + base*2, base*2)
        self.film3 = FiLM(t_emb_dim, base*2)
        self.dec1 = ConvBlock(base*2 + base, base)
        self.film4 = FiLM(t_emb_dim, base)

        self.out = nn.Conv2d(base, 1, 1)

    def forward(self, input_):

        inp, t = input_[..., :-1], input_[..., -1:]
        inp = inp.view(inp.shape[0], 1, int(inp.shape[1] ** 0.5), int(inp.shape[1] ** 0.5))
        B, _, H, W = inp.shape

        te = self.t_embed(t) * torch.pi  # (B, t_emb_dim)

        e1 = self.enc1(inp); e1 = self.film1(e1, te)
        x  = self.down(e1)
        e2 = self.enc2(x);   e2 = self.film2(e2, te)
        x  = self.down(e2)

        x  = self.mid(x);    x  = self.filmM(x, te)

        x  = self.up(x)
        x  = torch.cat([x, e2], dim=1)
        x  = self.dec2(x);   x  = self.film3(x, te)

        x  = self.up(x)
        x  = torch.cat([x, e1], dim=1)
        x  = self.dec1(x);   x  = self.film4(x, te)

        return self.out(x).view(B, -1)


def sinusoidal_embedding(t, dim=16, max_freq=10.0):
    """
    t: (B,1) in [0,1]
    returns: (B, 2*dim)
    """
    device = t.device
    freqs = torch.linspace(1.0, max_freq, dim, device=device)  # (dim,)
    angles = 2 * torch.pi * freqs[None, :] * t  # (B,dim)
    emb = torch.cat([torch.sin(angles), torch.cos(angles)], dim=-1)  # (B,2*dim)
    return emb


import torch.nn.functional as F
class CFMNet(nn.Module):
    def __init__(self, in_ch=1, base_ch=16, t_dim=16):
        super().__init__()
        # project time embedding to channel dim
        self.time_proj = nn.Linear(2*t_dim, base_ch*2)

        # Encoder
        self.enc1 = nn.Conv2d(in_ch, base_ch, 3, padding=1)       # 16x16 → 16x16
        self.enc2 = nn.Conv2d(base_ch, base_ch*2, 3, stride=2, padding=1)  # 16x16 → 8x8

        # Bottleneck
        self.bottleneck = nn.Conv2d(base_ch*2, base_ch*2, 3, padding=1)

        # Decoder
        self.dec1 = nn.ConvTranspose2d(base_ch*2, base_ch, 4, stride=2, padding=1)  # 8x8 → 16x16
        self.outc = nn.Conv2d(base_ch, in_ch, 3, padding=1)

    def forward(self, input_):
        """
        input_: (B, 257) with flattened image (256) + time (1)
        returns: (B, 256) vector field
        """
        x, t = input_[..., :-1], input_[..., -1:]  # (B,256), (B,1)
        B = x.shape[0]
        x = x.view(B, 1, 16, 16)

        # sinusoidal embedding of t
        temb = sinusoidal_embedding(t, dim=16)  # (B,32)
        temb = self.time_proj(temb)[:, :, None, None]  # (B,base_ch,1,1)

        # Encoder
        h1 = F.silu(self.enc1(x))
        h2 = F.silu(self.enc2(h1))

        # Add time conditioning
        h2 = h2 + temb.expand(-1, -1, h2.size(2), h2.size(3))

        # Bottleneck
        h = F.silu(self.bottleneck(h2))

        # Decoder
        h = F.silu(self.dec1(h))
        out = self.outc(h).view(B, -1)

        return out<|MERGE_RESOLUTION|>--- conflicted
+++ resolved
@@ -2,6 +2,8 @@
 
 import torch
 import torch.nn as nn
+import torch.nn.functional as F
+
 from numpy.matlib import randn
 from torch.func import jacrev, vmap
 
@@ -86,13 +88,6 @@
         t = t[..., None] if t.ndim == 1 else t
         return t * x1 + (1 - t) * x0
 
-<<<<<<< HEAD
-    def compute_length_reg_term(
-            self, xts, 
-            metric='l2', land_gamma=0.2, land_t_gamma=0.2,
-            num_t_steps=10, h=0.001
-        ):
-=======
     def get_reg_term(self, x0, x1, t, xt_fake, xt):
         if self.regularizer == 'length':
             return self.compute_length_reg_term(x0, x1)
@@ -105,8 +100,12 @@
         else:
             raise ValueError(f"Unknown regularizer type: {self.regularizer}")
 
-    def compute_length_reg_term(self, x0, x1, num_t_steps=10, h=0.001):
->>>>>>> 1f4560dc
+    def compute_length_reg_term(
+            self, xts, 
+            metric='l2', land_gamma=0.2, land_t_gamma=0.2,
+            num_t_steps=10, h=0.001
+        ):
+
         def _interpolant(x0, x1, t):
             xt = self.linear_interpolant(x0, x1, t)
             input_ = torch.cat([x0, x1, t], dim=-1) 
@@ -127,7 +126,6 @@
             t = torch.ones(x0.shape[0], 1, device=x0.device) * t / num_t_steps
             t += torch.rand_like(t)
             second_derivative = estimate_second_derivative(x0, x1, t, h)
-<<<<<<< HEAD
             
             if metric == 'l2':
                 integral += second_derivative.pow(2).sum(-1)
@@ -159,35 +157,25 @@
         
         return integral.mean()
 
-    def compute_piecewise_reg_term(
-            self, xts, t1, t2, 
-            metric='l2', land_gamma=0.2, land_t_gamma=0.2,
-        ):
-        x0, x1 = xts.get(0), xts.get(1)
-        xt1, xt2 = xts.get(t1), xts.get(t2)
-        t = t1 + torch.rand(x0.size(0), 1, device=x0.device) * (t2 - t1)
-        
-        xt_linear = xt1 * t + xt2 * (1 - t)
-        
-=======
-            integral += second_derivative.pow(2).sum(-1)
-        return integral.mean()
-
-    def compute_piecewise_reg_term(self, x0, x1, xt, t_exact):
+    def compute_piecewise_reg_term(self, x0, x1, xt, t_exact, metric='l2'):
         t = t_exact + torch.randn_like(t_exact)
         t_left = t[t < t_exact]
         t_right = t[t >= t_exact]
 
         x0_ = x0[torch.randperm(x0.shape[0])[:t_left.shape[0]]]
         x1_ = x1[torch.randperm(x1.shape[0])[:t_right.shape[0]]]
-        # x0 = x0[torch.randint(0, x0.shape[0], size=(t_left.shape[0],))]
-        # x1 = x1[torch.randint(0, x1.shape[0], size=(t_right.shape[0],))]
 
         xt_linear = torch.zeros_like(xt)
-        xt_linear[(t < t_exact).squeeze()] = ((t_exact[t < t_exact] - t_left).unsqueeze(-1) * x0_ + t_left.unsqueeze(-1) * xt[(t < t_exact).squeeze()]) / (t_exact[t < t_exact].unsqueeze(-1))
-        xt_linear[(t >= t_exact).squeeze()] = ((1 - t_right).unsqueeze(-1) * xt[(t >= t_exact).squeeze()] + t_right.unsqueeze(-1) * x1_) / (1 - t_exact[t >= t_exact].unsqueeze(-1))
-
->>>>>>> 1f4560dc
+        xt_linear[(t < t_exact).squeeze()] = (
+            (t_exact[t < t_exact] - t_left).unsqueeze(-1) * x0_ + \
+            t_left.unsqueeze(-1) * xt[(t < t_exact).squeeze()]
+        ) / t_exact[t < t_exact].unsqueeze(-1)
+        
+        xt_linear[(t >= t_exact).squeeze()] = (
+            (1 - t_right).unsqueeze(-1) * xt[(t >= t_exact).squeeze()] + \
+            t_right.unsqueeze(-1) * x1_
+        ) / (1 - t_exact[t >= t_exact].unsqueeze(-1))
+
         t = t[..., None] if t.ndim == 1 else t
         xt = self.linear_interpolant(x0, x1, t)
         input_ = torch.cat([x0, x1, t], dim=-1) 
@@ -218,10 +206,19 @@
             )
             ret_term = ((diff)**2 * G).mean()
         
+        return (xt_linear - xt_interpolant).pow(2).mean()
+
+    def compute_regression_term(self, x_hat, xt):
+        return (x_hat - xt).pow(2).mean()
+
+    def compute_linear_reg_term(self, x0, x1, t, xt):
+        correction = xt - self.linear_interpolant(x0, x1, t)
+        batch_size = correction.shape[0]
+        if correction.ndim == 1:
+            reg_term = correction.pow(2)
         else:
             raise ValueError(f"Unknown metric {metric}")
 
-<<<<<<< HEAD
         return ret_term
 
     def compute_linear_reg_term(
@@ -255,11 +252,6 @@
 
             assert correction.size(1) == G.size(1)
             reg_term = torch.sqrt(((correction**2) * G).sum(dim=-1))
-=======
-    def compute_regression_term(self, x_hat, xt):
-        return (x_hat - xt).pow(2).mean()
-        # return torch.abs(x_hat - xt).mean()  # no theoretical uniqueness guarantees
->>>>>>> 1f4560dc
 
         else:
             raise ValueError(f"Unknown metric {metric}")
@@ -283,8 +275,12 @@
 
 
 class TrainableInterpolantST(TrainableInterpolant):
-    def __init__(self, dim, h_dim, t_smooth=0.01, time_varying=False, regulariser='linear'):
-        super().__init__(dim=dim, h_dim=h_dim, t_smooth=t_smooth, time_varying=time_varying, regulariser=regulariser)
+    def __init__(self, dim, h_dim, t_smooth=0.01, 
+                 time_varying=False, regulariser='linear'):
+        super().__init__(
+            dim=dim, h_dim=h_dim, t_smooth=t_smooth, 
+            time_varying=time_varying, regulariser=regulariser
+        )
         # self.interpolant_net = RotationGenerator(dim=dim)
         self.interpolant_net = nn.Sequential(
             nn.Linear(2 * dim + 1, h_dim), nn.ELU(),
@@ -294,8 +290,6 @@
         )
 
 
-# Horrible MNIST things below this line
-
 class DiscriminatorMNIST(torch.nn.Module):
     def __init__(self, in_dim, w=64, apply_sigmoid: bool = True):
         super().__init__()
@@ -315,8 +309,10 @@
 
 
 class TrainableInterpolantMNIST(TrainableInterpolant):
-    def __init__(self, dim, h_dim, t_smooth=0.01, time_varying=False, regulariser='linear'):
-        super().__init__(dim=dim, h_dim=h_dim, t_smooth=t_smooth, time_varying=time_varying, regulariser=regulariser)
+    def __init__(self, dim, h_dim, t_smooth=0.01, 
+                 time_varying=False, regulariser='linear'):
+        super().__init__(dim=dim, h_dim=h_dim, t_smooth=t_smooth, 
+                         time_varying=time_varying, regulariser=regulariser)
         # self.interpolant_net = RotationGenerator(dim=dim)
         self.interpolant_net = RotationGenerator(dim=dim, latent_dim=64, hidden=1024)
 
@@ -453,7 +449,6 @@
         return out
 
 
-
 class ConvBlock(nn.Module):
     def __init__(self, in_ch, out_ch):
         super().__init__()
@@ -468,6 +463,7 @@
 
     def forward(self, x):
         return self.conv(x)
+
 
 class CorrectionUNet(nn.Module):
     def __init__(self, in_ch=2, base=32, interpolant=False):
@@ -523,7 +519,6 @@
         return self.out(x).view(B, -1)  # (B, H*W)
 
 
-
 class TimeEmbedding(nn.Module):
     def __init__(self, n_frequencies=6, out_dim=64):
         super().__init__()
@@ -553,6 +548,7 @@
         s = self.to_scale(emb).unsqueeze(-1).unsqueeze(-1)
         b = self.to_shift(emb).unsqueeze(-1).unsqueeze(-1)
         return x * (1 + s) + b
+
 
 class UNetCFM(nn.Module):
     def __init__(self, in_ch=1, base=32, t_emb_dim=64):
@@ -614,7 +610,6 @@
     return emb
 
 
-import torch.nn.functional as F
 class CFMNet(nn.Module):
     def __init__(self, in_ch=1, base_ch=16, t_dim=16):
         super().__init__()
