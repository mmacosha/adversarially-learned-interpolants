import random
import wandb
import torch
import torch.nn.functional as F
from tqdm.auto import trange

from ali_cfm.loggin_and_metrics import compute_emd
from ali_cfm.data_utils import denormalize

from . import training_utils as utils


def pretain_interpolant(
<<<<<<< HEAD
    interpolant, pretrain_optimizer_G, ot_sampler, 
    train_data, train_timesteps, metric_prefix, cfg,
):
    if cfg.num_ali_pretrain_steps == 0:
=======
        interpolant, pretrain_optimizer_G, ot_sampler, 
        train_data, n_pretrain_epochs, gan_batch_size, 
        train_timesteps, 
        ot='none', metric_prefix="", device='cpu', mnist=False
    ):
    if n_pretrain_epochs == 0:
>>>>>>> 1f4560dc
        return
    
    for epoch in trange(cfg.num_ali_pretrain_steps, 
                        desc="Pretraining Interpolant", leave=False):
        pretrain_optimizer_G.zero_grad()
        batch = utils.sample_gan_batch(
            train_data, cfg.batch_size, 
            divisor=max(train_timesteps), 
            ot_sampler=ot_sampler, 
            ot=cfg.pretain_ot, 
            times=train_timesteps
        )
        x0, x1, xt, t = (x.to(cfg.device) for x in batch)
        xt_fake = interpolant(x0, x1, t)

        if mnist:
            loss = (xt_fake - xt).abs().mean()
        else:
            loss = (xt_fake - xt).pow(2).mean()
        loss.backward()

        pretrain_optimizer_G.step()
        wandb.log({
            f"{metric_prefix}/pretrain_loss": loss.item(), 
            f"{metric_prefix}_step": epoch}
        )


def train_interpolant_with_gan(
    interpolant, discriminator, ot_sampler, data,
<<<<<<< HEAD
    gan_optimizer_G, gan_optimizer_D, metric_prefix,
    train_timesteps, seed, min_max, cfg,
    plot_freaquency=5000,
=======
    gan_optimizer_G, gan_optimizer_D, n_epochs,
    gan_batch_size, correct_coeff, train_timesteps, seed, min_max,
    ot='none', plot_freaquency=5000, metric_prefix="", compute_emd_flag=True,
    device='cpu', gan_loss='vanilla', plot_fn=utils.sc_plot_fn, st=False
>>>>>>> 1f4560dc
):
    t_max = max(train_timesteps)
    curr_epoch = 0
    for epoch in trange(curr_epoch, cfg.num_ali_train_steps, 
                        desc="Training GAN Interpolant", leave=False):
        
        curr_epoch += 1
        if (epoch % 5_00 == 0) and compute_emd_flag:
            with torch.no_grad():
<<<<<<< HEAD
                for time in range(1, train_timesteps[-1]):
=======
                for time in range(1, 3):
>>>>>>> 1f4560dc
                    test_batch = utils.sample_gan_batch(
                        data, 256,
                        divisor=t_max,
                        ot_sampler=ot_sampler, 
                        time=time, 
                        ot=ot
                    )
                    x0_test, x1_test, xt_test, t_test = (
                        x.to(cfg.device) for x in test_batch
                    )
                    
                    xt_fake_test = interpolant(x0_test, x1_test, t_test)
                    emd_t = compute_emd(
                            denormalize(xt_test, min_max), 
                            denormalize(xt_fake_test, min_max)
                        )
                    wandb.log({
                        f"{metric_prefix}/emd_t={time}": emd_t.item(), 
                        f"{metric_prefix}_step": epoch
                    })
                    
        # batch = utils.sample_gan_batch(
        #     data, gan_batch_size, 
        #     divisor=t_max, 
        #     ot_sampler=ot_sampler, 
        #     ot=ot, 
        #     times=train_timesteps
        # )
        # x0, x1, xt, t = (x.to(device) for x in batch)
        
        xts, t = utils.sample_full_batch(
            data, cfg.batch_size,
            ot_sampler=ot_sampler,
            divisor=t_max,
            ot=cfg.interpolant_ot,
            times=train_timesteps,
        )
        xts = {t: x.to(cfg.device) for t, x in xts.items()}
        x0, x1, xt = xts[0], xts[1], xts[t]
        t = torch.ones(cfg.batch_size, 1, device=cfg.device) * t

        xt_fake = interpolant(x0, x1, t)

        real_inputs = torch.cat([xt, t], dim=-1)
        fake_inputs = torch.cat([xt_fake.detach(), t], dim=-1)
        
        real_proba = discriminator(real_inputs)
        fake_proba = discriminator(fake_inputs)

        # Train discriminator
        gan_optimizer_D.zero_grad()
        if (cfg.gan_loss == "RpGAN") or (cfg.gan_loss == "R3GAN"):
            # Using the relativistic pairing GAN loss
            r1 = 0
            r2 = 0
            if cfg.gan_loss == "R3GAN":
                xt_fake_ = torch.cat([xt_fake, t], dim=-1).detach().requires_grad_(True)
                xt_ = torch.cat([xt, t], dim=-1).detach().requires_grad_(True)
                disc_score_fake = discriminator(xt_fake_)
                disc_score_real = discriminator(xt_)
                grad_D = torch.autograd.grad(
                    outputs=disc_score_real.sum(), inputs=xt_, create_graph=True
                )[0]
                grad_G = torch.autograd.grad(
                    outputs=disc_score_fake.sum(), inputs=xt_fake_, create_graph=True
                )[0]
                r1 = 0.5 * ((grad_D.view(cfg.batch_size, -1).norm(2, dim=1) - 0) ** 2)
                r2 = 0.5 * ((grad_G.view(cfg.batch_size, -1).norm(2, dim=1) - 0) ** 2)
            d_loss = F.softplus((fake_proba - real_proba) + r1 + r2).mean()

            d_loss.backward()
            gan_optimizer_D.step()

            # Train generator
            gan_optimizer_G.zero_grad()
            real_inputs = torch.cat([xt, t], dim=-1)
            fake_inputs = torch.cat([xt_fake, t], dim=-1)

            real_proba = discriminator(real_inputs)
            fake_proba = discriminator(fake_inputs)
            g_loss_ = F.softplus((real_proba - fake_proba)).mean()
        else:
<<<<<<< HEAD
            d_real_loss = F.softplus(-real_proba).mean()
            d_fake_loss = F.softplus(fake_proba).mean()
=======
            d_real_loss = torch.nn.functional.softplus(-real_proba).mean()
            d_fake_loss = torch.nn.functional.softplus(fake_proba).mean()
>>>>>>> 1f4560dc
            d_loss = d_real_loss + d_fake_loss

            d_loss.backward()
            gan_optimizer_D.step()

            # Train generator
            gan_optimizer_G.zero_grad()
            fake_inputs = torch.cat([xt_fake, t], dim=-1)
            fake_proba = discriminator(fake_inputs)

<<<<<<< HEAD
            g_loss_ = F.softplus(-fake_proba).mean()
        
        match cfg.reg_term_type:
            case "picewise_oskar_version":
                t = torch.rand(x0.shape[0], 1, device=cfg.device)
                xt_fake = interpolant(x0, x1, t, training=False)

                coupled_x = torch.stack([x0, xt, x1], dim=1) # (B, 3, D)
                bs, K, d = coupled_x.shape
                times = torch.tensor(train_timesteps, device=cfg.device) / t_max

                idx = torch.bucketize(t, times) - 1
                idx = idx.clamp(0, K - 2)  # keep in valid range

                t0 = times[idx]  # (bs,)
                t1 = times[idx + 1]  # (bs,)
                denom = (t1 - t0)  # (bs,)

                a = (t1 - t) / denom
                b = (t - t0) / denom

                # Select endpoints for each batch element
                x0 = coupled_x[torch.arange(bs), idx]  # (bs, d)
                x1 = coupled_x[torch.arange(bs), idx + 1]  # (bs, d)

                xhat_t = a.unsqueeze(-1) * x0 + b.unsqueeze(-1) * x1
                diff = xt_fake - xhat_t

                if cfg.reg_metric == 'l2':
                    reg_weight_loss = (diff ** 2).mean()
                elif cfg.reg_metric == 'land_norm':
                    xs, ts = get_marginals(xts)
                    G = compute_time_dependent_metric(
                        xhat_t, t, xs, ts, 
                        gamma=land_gamma, 
                        t_gamma=land_t_gamma,
                        normalize_t=True,
                    )
                    reg_weight_loss = (diff**2 * G).mean()
                else:
                    raise ValueError(f"Unknown metric {cfg.reg_metric}")

            case 'linear':
                reg_weight_loss = \
                    interpolant.compute_linear_reg_term(
                        xt_fake, xts, t, 
                        cfg.reg_metric, cfg.land_gamma, cfg.land_t_gamma
                    )

            case 'piecewise':
                t1_idx = random.randint(0, len(train_timesteps) - 2)
                t1, t2 = train_timesteps[t1_idx], train_timesteps[t1_idx + 1]
                t1, t2 = t1 / t_max, t2 / t_max

                reg_weight_loss = \
                    interpolant.compute_piecewise_reg_term(
                        xts, t1, t2, 
                        cfg.reg_metric, cfg.land_gamma, cfg.land_t_gamma
                    )

            case '2nd_derivative':
                reg_weight_loss = \
                    interpolant.compute_length_reg_term(
                        xts, 
                        cfg.reg_metric, cfg.land_gamma, cfg.land_t_gamma, 
                        cfg.num_t_steps
                    )

            case _:
                raise ValueError(f"Unknown regularization term {cfg.reg_term_type}")
        
        g_loss = g_loss_ + cfg.correct_coeff * reg_weight_loss
        
=======
            g_loss_ = torch.nn.functional.softplus(-fake_proba).mean()

        if st:
            t = torch.rand(x0.shape[0], 1, device=device)
            xt_fake = interpolant(x0, x1, t, training=False)

            coupled_x = torch.stack([x0, xt, x1], dim=1) # (B, 3, D)
            bs, K, d = coupled_x.shape
            times = torch.tensor(train_timesteps, device=device) / t_max

            idx = torch.bucketize(t, times) - 1
            idx = idx.clamp(0, K - 2)  # keep in valid range

            t0 = times[idx]  # (bs,)
            t1 = times[idx + 1]  # (bs,)
            denom = (t1 - t0)  # (bs,)

            a = (t1 - t) / denom
            b = (t - t0) / denom

            # Select endpoints for each batch element
            x0 = coupled_x[torch.arange(bs), idx]  # (bs, d)
            x1 = coupled_x[torch.arange(bs), idx + 1]  # (bs, d)

            xhat_t = a.unsqueeze(-1) * x0 + b.unsqueeze(-1) * x1
            reg_weight_loss = ((xt_fake - xhat_t) ** 2).mean()

        else:
            reg_weight_loss = interpolant.get_reg_term(x0, x1, t, xt_fake, xt)

        g_loss = g_loss_ + correct_coeff * reg_weight_loss
>>>>>>> 1f4560dc
        g_loss.backward()
        gan_optimizer_G.step()

        wandb.log({
            f"{metric_prefix}/d_loss": d_loss.item(),
<<<<<<< HEAD
            f"{metric_prefix}/g_loss": g_loss.item(),
            f"{metric_prefix}/g_loss_": g_loss_.item(),
            f"{metric_prefix}/reg_weight_loss": reg_weight_loss.item(),
            f"{metric_prefix}/fake_proba": F.sigmoid(fake_proba).mean().item(),
            f"{metric_prefix}/real_proba": F.sigmoid(real_proba).mean().item(),
=======
            f"{metric_prefix}/g_loss": g_loss_      .item(),
            f"{metric_prefix}/reg_weight_loss": reg_weight_loss.item(),
            f"{metric_prefix}/fake_proba": fake_proba.mean().item(),
            f"{metric_prefix}/real_proba": real_proba.mean().item(),
            f"{metric_prefix}/sig_fake_proba": torch.nn.functional.sigmoid(fake_proba).mean().item(),
            f"{metric_prefix}/sig_real_proba": torch.nn.functional.sigmoid(real_proba).mean().item(),
>>>>>>> 1f4560dc
            f"{metric_prefix}_step": epoch
        })

        if epoch % plot_freaquency == 0:
<<<<<<< HEAD
            with torch.no_grad():
                batch = utils.sample_gan_batch(
                    data, 256, 
                    divisor=t_max, 
                    ot_sampler=ot_sampler, 
                    ot='full', 
                    times=train_timesteps
                )
                x0, x1, xt, t = (x.to(cfg.device) for x in batch)
                xt_fake = interpolant(x0, x1, t)

                pca = PCA(n_components=2, random_state=seed)
                
                xt_pca = pca.fit_transform(xt.cpu())
                xt_fake_pca = pca.transform(xt_fake.cpu())
                fig = plt.figure()
                
                plt.scatter(*xt_fake_pca.T, c='red', alpha=0.5, label="Fake")
                plt.scatter(*xt_pca.T, c='blue', alpha=0.5, label="Real")
                plt.legend()
                plt.title(f"PCA of `True` and `Fake` samples for t={int(t[0] * t_max)}")

                wandb.log({
                    f"{metric_prefix}/scatter_image": wandb.Image(fig), 
                    f"{metric_prefix}_step": epoch
                })
                plt.close(fig)
=======
            plot_fn(interpolant, epoch, seed, t_max, data, ot_sampler, device, metric_prefix, train_timesteps, wandb, min_max)
>>>>>>> 1f4560dc


def train_ot_cfm(
    ot_cfm_model, ot_cfm_optimizer, interpolant, ot_sampler, 
    train_data, metric_prefix, cfg, train_timesteps, min_max,
):
    for step in trange(cfg.num_cfm_train_steps, 
                       desc="Training OT CFM Interpolant", leave=False):
        ot_cfm_optimizer.zero_grad()

        if cfg.cfm_ot == 'mmot':
            t_max = max(train_timesteps)
            batch = utils.sample_gan_batch(
                train_data, cfg.batch_size, 
                divisor=t_max, 
                ot_sampler=ot_sampler, 
                ot=cfg.cfm_ot, 
                times=train_timesteps
            )
            x0, x1, xt, _ = (x.to(cfg.device) for x in batch)
        else:
            x0, x1 = utils.sample_x0_x1(
                train_data, cfg.batch_size, device=cfg.device
            )
            if cfg.cfm_ot in {'border', 'full'}:
                x0, x1 = ot_sampler.sample_plan(x0, x1)

        t = torch.rand(x0.shape[0], 1, device=cfg.device)
        
        xt = interpolant(x0, x1, t, training=False).detach()
        ut = interpolant.dI_dt(x0, x1, t).detach()
        
        vt = ot_cfm_model(torch.cat([xt, t], dim=-1))
        
        loss = torch.mean((vt - ut) ** 2)
        loss.backward()
        ot_cfm_optimizer.step()
        
        wandb.log({
            f"{metric_prefix}/cfm_loss": loss.item(),
            f"{metric_prefix}_step": step
        })<|MERGE_RESOLUTION|>--- conflicted
+++ resolved
@@ -11,19 +11,10 @@
 
 
 def pretain_interpolant(
-<<<<<<< HEAD
     interpolant, pretrain_optimizer_G, ot_sampler, 
     train_data, train_timesteps, metric_prefix, cfg,
 ):
     if cfg.num_ali_pretrain_steps == 0:
-=======
-        interpolant, pretrain_optimizer_G, ot_sampler, 
-        train_data, n_pretrain_epochs, gan_batch_size, 
-        train_timesteps, 
-        ot='none', metric_prefix="", device='cpu', mnist=False
-    ):
-    if n_pretrain_epochs == 0:
->>>>>>> 1f4560dc
         return
     
     for epoch in trange(cfg.num_ali_pretrain_steps, 
@@ -39,10 +30,10 @@
         x0, x1, xt, t = (x.to(cfg.device) for x in batch)
         xt_fake = interpolant(x0, x1, t)
 
-        if mnist:
-            loss = (xt_fake - xt).abs().mean()
-        else:
-            loss = (xt_fake - xt).pow(2).mean()
+        # if mnist:
+        #     loss = (xt_fake - xt).abs().mean()
+        
+        loss = (xt_fake - xt).pow(2).mean()
         loss.backward()
 
         pretrain_optimizer_G.step()
@@ -54,16 +45,10 @@
 
 def train_interpolant_with_gan(
     interpolant, discriminator, ot_sampler, data,
-<<<<<<< HEAD
     gan_optimizer_G, gan_optimizer_D, metric_prefix,
     train_timesteps, seed, min_max, cfg,
     plot_freaquency=5000,
-=======
-    gan_optimizer_G, gan_optimizer_D, n_epochs,
-    gan_batch_size, correct_coeff, train_timesteps, seed, min_max,
-    ot='none', plot_freaquency=5000, metric_prefix="", compute_emd_flag=True,
-    device='cpu', gan_loss='vanilla', plot_fn=utils.sc_plot_fn, st=False
->>>>>>> 1f4560dc
+    plot_fn=utils.sc_plot_fn
 ):
     t_max = max(train_timesteps)
     curr_epoch = 0
@@ -73,11 +58,7 @@
         curr_epoch += 1
         if (epoch % 5_00 == 0) and compute_emd_flag:
             with torch.no_grad():
-<<<<<<< HEAD
                 for time in range(1, train_timesteps[-1]):
-=======
-                for time in range(1, 3):
->>>>>>> 1f4560dc
                     test_batch = utils.sample_gan_batch(
                         data, 256,
                         divisor=t_max,
@@ -160,13 +141,8 @@
             fake_proba = discriminator(fake_inputs)
             g_loss_ = F.softplus((real_proba - fake_proba)).mean()
         else:
-<<<<<<< HEAD
             d_real_loss = F.softplus(-real_proba).mean()
             d_fake_loss = F.softplus(fake_proba).mean()
-=======
-            d_real_loss = torch.nn.functional.softplus(-real_proba).mean()
-            d_fake_loss = torch.nn.functional.softplus(fake_proba).mean()
->>>>>>> 1f4560dc
             d_loss = d_real_loss + d_fake_loss
 
             d_loss.backward()
@@ -177,10 +153,34 @@
             fake_inputs = torch.cat([xt_fake, t], dim=-1)
             fake_proba = discriminator(fake_inputs)
 
-<<<<<<< HEAD
             g_loss_ = F.softplus(-fake_proba).mean()
         
         match cfg.reg_term_type:
+            case "st":
+                t = torch.rand(x0.shape[0], 1, device=device)
+                xt_fake = interpolant(x0, x1, t, training=False)
+
+                coupled_x = torch.stack([x0, xt, x1], dim=1) # (B, 3, D)
+                bs, K, d = coupled_x.shape
+                times = torch.tensor(train_timesteps, device=device) / t_max
+
+                idx = torch.bucketize(t, times) - 1
+                idx = idx.clamp(0, K - 2)  # keep in valid range
+
+                t0 = times[idx]  # (bs,)
+                t1 = times[idx + 1]  # (bs,)
+                denom = (t1 - t0)  # (bs,)
+
+                a = (t1 - t) / denom
+                b = (t - t0) / denom
+
+                # Select endpoints for each batch element
+                x0 = coupled_x[torch.arange(bs), idx]  # (bs, d)
+                x1 = coupled_x[torch.arange(bs), idx + 1]  # (bs, d)
+
+                xhat_t = a.unsqueeze(-1) * x0 + b.unsqueeze(-1) * x1
+                reg_weight_loss = ((xt_fake - xhat_t) ** 2).mean()
+            
             case "picewise_oskar_version":
                 t = torch.rand(x0.shape[0], 1, device=cfg.device)
                 xt_fake = interpolant(x0, x1, t, training=False)
@@ -249,95 +249,25 @@
             case _:
                 raise ValueError(f"Unknown regularization term {cfg.reg_term_type}")
         
-        g_loss = g_loss_ + cfg.correct_coeff * reg_weight_loss
-        
-=======
-            g_loss_ = torch.nn.functional.softplus(-fake_proba).mean()
-
-        if st:
-            t = torch.rand(x0.shape[0], 1, device=device)
-            xt_fake = interpolant(x0, x1, t, training=False)
-
-            coupled_x = torch.stack([x0, xt, x1], dim=1) # (B, 3, D)
-            bs, K, d = coupled_x.shape
-            times = torch.tensor(train_timesteps, device=device) / t_max
-
-            idx = torch.bucketize(t, times) - 1
-            idx = idx.clamp(0, K - 2)  # keep in valid range
-
-            t0 = times[idx]  # (bs,)
-            t1 = times[idx + 1]  # (bs,)
-            denom = (t1 - t0)  # (bs,)
-
-            a = (t1 - t) / denom
-            b = (t - t0) / denom
-
-            # Select endpoints for each batch element
-            x0 = coupled_x[torch.arange(bs), idx]  # (bs, d)
-            x1 = coupled_x[torch.arange(bs), idx + 1]  # (bs, d)
-
-            xhat_t = a.unsqueeze(-1) * x0 + b.unsqueeze(-1) * x1
-            reg_weight_loss = ((xt_fake - xhat_t) ** 2).mean()
-
-        else:
-            reg_weight_loss = interpolant.get_reg_term(x0, x1, t, xt_fake, xt)
-
-        g_loss = g_loss_ + correct_coeff * reg_weight_loss
->>>>>>> 1f4560dc
+        g_loss = g_loss_ + cfg.correct_coeff * reg_weight_loss        
         g_loss.backward()
         gan_optimizer_G.step()
 
         wandb.log({
             f"{metric_prefix}/d_loss": d_loss.item(),
-<<<<<<< HEAD
             f"{metric_prefix}/g_loss": g_loss.item(),
             f"{metric_prefix}/g_loss_": g_loss_.item(),
             f"{metric_prefix}/reg_weight_loss": reg_weight_loss.item(),
             f"{metric_prefix}/fake_proba": F.sigmoid(fake_proba).mean().item(),
             f"{metric_prefix}/real_proba": F.sigmoid(real_proba).mean().item(),
-=======
-            f"{metric_prefix}/g_loss": g_loss_      .item(),
-            f"{metric_prefix}/reg_weight_loss": reg_weight_loss.item(),
-            f"{metric_prefix}/fake_proba": fake_proba.mean().item(),
-            f"{metric_prefix}/real_proba": real_proba.mean().item(),
-            f"{metric_prefix}/sig_fake_proba": torch.nn.functional.sigmoid(fake_proba).mean().item(),
-            f"{metric_prefix}/sig_real_proba": torch.nn.functional.sigmoid(real_proba).mean().item(),
->>>>>>> 1f4560dc
             f"{metric_prefix}_step": epoch
         })
 
         if epoch % plot_freaquency == 0:
-<<<<<<< HEAD
-            with torch.no_grad():
-                batch = utils.sample_gan_batch(
-                    data, 256, 
-                    divisor=t_max, 
-                    ot_sampler=ot_sampler, 
-                    ot='full', 
-                    times=train_timesteps
-                )
-                x0, x1, xt, t = (x.to(cfg.device) for x in batch)
-                xt_fake = interpolant(x0, x1, t)
-
-                pca = PCA(n_components=2, random_state=seed)
-                
-                xt_pca = pca.fit_transform(xt.cpu())
-                xt_fake_pca = pca.transform(xt_fake.cpu())
-                fig = plt.figure()
-                
-                plt.scatter(*xt_fake_pca.T, c='red', alpha=0.5, label="Fake")
-                plt.scatter(*xt_pca.T, c='blue', alpha=0.5, label="Real")
-                plt.legend()
-                plt.title(f"PCA of `True` and `Fake` samples for t={int(t[0] * t_max)}")
-
-                wandb.log({
-                    f"{metric_prefix}/scatter_image": wandb.Image(fig), 
-                    f"{metric_prefix}_step": epoch
-                })
-                plt.close(fig)
-=======
-            plot_fn(interpolant, epoch, seed, t_max, data, ot_sampler, device, metric_prefix, train_timesteps, wandb, min_max)
->>>>>>> 1f4560dc
+            plot_fn(
+                interpolant, epoch, seed, t_max, data, ot_sampler, device, 
+                metric_prefix, train_timesteps, wandb, min_max
+            )
 
 
 def train_ot_cfm(
